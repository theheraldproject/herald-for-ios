--- conflicted
+++ resolved
@@ -20,12 +20,9 @@
 		B61B1C9E263AFACC00FA20B0 /* RssiHistogramTests.swift in Sources */ = {isa = PBXBuildFile; fileRef = B61B1C9D263AFACC00FA20B0 /* RssiHistogramTests.swift */; };
 		B61B1CA2263B12FE00FA20B0 /* SelfCalibratedModel.swift in Sources */ = {isa = PBXBuildFile; fileRef = B61B1CA1263B12FE00FA20B0 /* SelfCalibratedModel.swift */; };
 		B61B1CA6263B165F00FA20B0 /* SelfCalibratedModelTests.swift in Sources */ = {isa = PBXBuildFile; fileRef = B61B1CA5263B165F00FA20B0 /* SelfCalibratedModelTests.swift */; };
-<<<<<<< HEAD
 		B630C45E266FFADE002C316B /* TransportLayerSecurity.swift in Sources */ = {isa = PBXBuildFile; fileRef = B630C45D266FFADE002C316B /* TransportLayerSecurity.swift */; };
-=======
 		B62983CF2682296E00C88B9D /* Resettable.swift in Sources */ = {isa = PBXBuildFile; fileRef = B62983CE2682296E00C88B9D /* Resettable.swift */; };
 		B62983D3268229FE00C88B9D /* SensorDelegateLogger.swift in Sources */ = {isa = PBXBuildFile; fileRef = B62983D2268229FE00C88B9D /* SensorDelegateLogger.swift */; };
->>>>>>> cd432dbd
 		B637EF55251E55E60072D238 /* Herald.h in Headers */ = {isa = PBXBuildFile; fileRef = B637EF53251E55E60072D238 /* Herald.h */; settings = {ATTRIBUTES = (Public, ); }; };
 		B637EF79251E56320072D238 /* BLESensor.swift in Sources */ = {isa = PBXBuildFile; fileRef = B637EF5E251E56320072D238 /* BLESensor.swift */; };
 		B637EF7A251E56320072D238 /* BLEDatabase.swift in Sources */ = {isa = PBXBuildFile; fileRef = B637EF5F251E56320072D238 /* BLEDatabase.swift */; };
@@ -123,12 +120,9 @@
 		B61B1C9D263AFACC00FA20B0 /* RssiHistogramTests.swift */ = {isa = PBXFileReference; lastKnownFileType = sourcecode.swift; path = RssiHistogramTests.swift; sourceTree = "<group>"; };
 		B61B1CA1263B12FE00FA20B0 /* SelfCalibratedModel.swift */ = {isa = PBXFileReference; lastKnownFileType = sourcecode.swift; name = SelfCalibratedModel.swift; path = herald/Sensor/Analysis/Algorithms/Distance/SelfCalibratedModel.swift; sourceTree = SOURCE_ROOT; };
 		B61B1CA5263B165F00FA20B0 /* SelfCalibratedModelTests.swift */ = {isa = PBXFileReference; lastKnownFileType = sourcecode.swift; path = SelfCalibratedModelTests.swift; sourceTree = "<group>"; };
-<<<<<<< HEAD
 		B630C45D266FFADE002C316B /* TransportLayerSecurity.swift */ = {isa = PBXFileReference; lastKnownFileType = sourcecode.swift; name = TransportLayerSecurity.swift; path = ../../../../../Herald/Herald/Sensor/Data/Security/TransportLayerSecurity.swift; sourceTree = "<group>"; };
-=======
 		B62983CE2682296E00C88B9D /* Resettable.swift */ = {isa = PBXFileReference; lastKnownFileType = sourcecode.swift; name = Resettable.swift; path = ../../../../Herald/Herald/Sensor/Data/Resettable.swift; sourceTree = "<group>"; };
 		B62983D2268229FE00C88B9D /* SensorDelegateLogger.swift */ = {isa = PBXFileReference; lastKnownFileType = sourcecode.swift; name = SensorDelegateLogger.swift; path = ../../../../Herald/Herald/Sensor/Data/SensorDelegateLogger.swift; sourceTree = "<group>"; };
->>>>>>> cd432dbd
 		B637EF50251E55E60072D238 /* Herald.framework */ = {isa = PBXFileReference; explicitFileType = wrapper.framework; includeInIndex = 0; path = Herald.framework; sourceTree = BUILT_PRODUCTS_DIR; };
 		B637EF53251E55E60072D238 /* Herald.h */ = {isa = PBXFileReference; lastKnownFileType = sourcecode.c.h; path = Herald.h; sourceTree = "<group>"; };
 		B637EF54251E55E60072D238 /* Info.plist */ = {isa = PBXFileReference; lastKnownFileType = text.plist.xml; path = Info.plist; sourceTree = "<group>"; };
